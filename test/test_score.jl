import Celeste.Stripe82Score


function test_infer_field_and_score_object()
    rcf = RunCamcolField(4263, 5, 119)
    objid = "1237663784734490644"
    ParallelRun.infer_field(rcf, datadir, datadir; objid=objid)
    truthfile = joinpath(datadir, "coadd_for_4263_5_119.fit")
    Stripe82Score.score_object_disk(rcf, objid, datadir, truthfile, datadir)
end


function test_score_field()
    results_filename = "celeste-004263-5-0119.jld"

    if !isfile(joinpath(datadir, results_filename))
        results_url = "https://www.dropbox.com/s/8jcdmluahsf38tm/celeste-004263-5-0119.jld"
<<<<<<< HEAD
	println("here")
        run(`wget --quiet -P $datadir $results_url`)
=======
        run(`wget --quiet -O $datadir/$results_filename $results_url`)
>>>>>>> 80939614
    end

    rcf = RunCamcolField(4263, 5, 119)
    truthfile = joinpath(datadir, "coadd_for_4263_5_119.fit")
    Stripe82Score.score_field_disk(rcf, datadir, truthfile, datadir)
end


test_score_field()
test_infer_field_and_score_object()<|MERGE_RESOLUTION|>--- conflicted
+++ resolved
@@ -15,12 +15,7 @@
 
     if !isfile(joinpath(datadir, results_filename))
         results_url = "https://www.dropbox.com/s/8jcdmluahsf38tm/celeste-004263-5-0119.jld"
-<<<<<<< HEAD
-	println("here")
-        run(`wget --quiet -P $datadir $results_url`)
-=======
         run(`wget --quiet -O $datadir/$results_filename $results_url`)
->>>>>>> 80939614
     end
 
     rcf = RunCamcolField(4263, 5, 119)
