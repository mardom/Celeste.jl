--- conflicted
+++ resolved
@@ -97,16 +97,6 @@
 	blob, ea, body = gen_two_body_dataset()
 
 	# Only keep a few pixels to make the autodiff results faster.
-<<<<<<< HEAD
-  keep_pixels = 10:11
-	for b = 1:ea.N
-	  pixels1 = ea.images[b].tiles[1,1].pixels
-      h_width, w_width = size(pixels1)
-	  pixels1[setdiff(1:h_width, keep_pixels), :] = NaN
-	  pixels1[:, setdiff(1:w_width, keep_pixels)] = NaN
-	end
-
-=======
     ea.active_pixels = []
     for n in 1:ea.N
         push!(ea.active_pixels, ActivePixel(n, 1, 10, 10))
@@ -114,7 +104,6 @@
         push!(ea.active_pixels, ActivePixel(n, 1, 11, 10))
         push!(ea.active_pixels, ActivePixel(n, 1, 11, 11))
     end
->>>>>>> 0c24e57a
 
 	function wrap_elbo{NumType <: Number}(vp_free_vec::Vector{NumType})
 		vp_free_array = reshape(vp_free_vec, length(UnconstrainedParams), length(ea.active_sources))
