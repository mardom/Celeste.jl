--- conflicted
+++ resolved
@@ -4,11 +4,7 @@
 module ElboDeriv
 
 using ..Model
-<<<<<<< HEAD
-import ..WCSUtils
-=======
 using ..SensitiveFloats
->>>>>>> db50f048
 import ..SensitiveFloats.clear!
 
 import ..Model: ElboArgs, ActivePixel, ElboIntermediateVariables,
@@ -16,445 +12,11 @@
                 BvnComponent, GalaxyCacheComponent, load_bvn_mixtures,
                 get_active_pixels
 
-using ..SensitiveFloats
-
 export ElboArgs, ActivePixel
 
 
 include("elbo_kl.jl")
 include("source_brightness.jl")
-<<<<<<< HEAD
-=======
-include("bivariate_normals.jl")
-
-
-"""
-Convolve the current locations and galaxy shapes with the PSF.  If
-calculate_derivs is true, also calculate derivatives and hessians for
-active sources.
-
-Args:
- - psf: A vector of PSF components
- - ea: The current ElboArgs
- - b: The current band
- - calculate_derivs: Whether to calculate derivatives for active sources.
-
-Returns:
- - star_mcs: An array of BvnComponents with indices
-    - PSF component
-    - Source (index within active_sources)
- - gal_mcs: An array of BvnComponents with indices
-    - PSF component
-    - Galaxy component
-    - Galaxy type
-    - Source (index within active_sources)
-  Hessians are only populated for s in ea.active_sources.
-"""
-function load_bvn_mixtures{NumType <: Number}(
-    ea::ElboArgs{NumType}, b::Int;
-    calculate_derivs::Bool=true, calculate_hessian::Bool=true)
-
-  star_mcs = Array(BvnComponent{NumType}, psf_K, ea.S)
-  gal_mcs = Array(GalaxyCacheComponent{NumType}, psf_K, 8, 2, ea.S)
-
-  # TODO: do not keep any derviative information if the sources are not in
-  # active_sources.
-  for s in 1:ea.S
-      psf = ea.patches[s, b].psf
-      vs = ea.vp[s]
-
-      world_loc = vs[[ids.u[1], ids.u[2]]]
-      m_pos = Model.linear_world_to_pix(ea.patches[s, b].wcs_jacobian,
-                                           ea.patches[s, b].center,
-                                           ea.patches[s, b].pixel_center, world_loc)
-
-      # Convolve the star locations with the PSF.
-      for k in 1:psf_K
-          pc = psf[k]
-          mean_s = [pc.xiBar[1] + m_pos[1], pc.xiBar[2] + m_pos[2]]
-          star_mcs[k, s] =
-            BvnComponent{NumType}(
-              mean_s, pc.tauBar, pc.alphaBar, calculate_siginv_deriv=false)
-      end
-
-      # Convolve the galaxy representations with the PSF.
-      for i = 1:2 # i indexes dev vs exp galaxy types.
-          e_dev_dir = (i == 1) ? 1. : -1.
-          e_dev_i = (i == 1) ? vs[ids.e_dev] : 1. - vs[ids.e_dev]
-
-          # Galaxies of type 1 have 8 components, and type 2 have 6 components.
-          for j in 1:[8,6][i]
-              for k = 1:psf_K
-                  gal_mcs[k, j, i, s] = GalaxyCacheComponent(
-                      e_dev_dir, e_dev_i, galaxy_prototypes[i][j], psf[k],
-                      m_pos, vs[ids.e_axis], vs[ids.e_angle], vs[ids.e_scale],
-                      calculate_derivs && (s in ea.active_sources),
-                      calculate_hessian)
-              end
-          end
-      end
-  end
-
-  star_mcs, gal_mcs
-end
-
-
-
-# TODO: the identification of active pixels should go in pre-processing
-type ActivePixel
-    # image index
-    n::Int
-
-    # Linear tile index:
-    tile_ind::Int
-
-    # Location in tile:
-    h::Int
-    w::Int
-end
-
-
-"""
-Store pre-allocated memory in this data structures, which contains
-intermediate values used in the ELBO calculation.
-"""
-type HessianSubmatrices{NumType <: Number}
-    u_u::Matrix{NumType}
-    shape_shape::Matrix{NumType}
-end
-
-
-"""
-Pre-allocated memory for efficiently accumulating certain sub-matrices
-of the E_G_s and E_G2_s Hessian.
-
-Args:
-    NumType: The numeric type of the hessian.
-    i: The type of celestial source, from 1:Ia
-"""
-function HessianSubmatrices(NumType::DataType, i::Int)
-    @assert 1 <= i <= Ia
-    shape_p = length(shape_standard_alignment[i])
-
-    u_u = zeros(NumType, 2, 2)
-    shape_shape = zeros(NumType, shape_p, shape_p)
-    HessianSubmatrices{NumType}(u_u, shape_shape)
-end
-
-
-type ElboIntermediateVariables{NumType <: Number}
-
-    bvn_derivs::BivariateNormalDerivatives{NumType}
-
-    # Vectors of star and galaxy bvn quantities from all sources for a pixel.
-    # The vector has one element for each active source, in the same order
-    # as ea.active_sources.
-
-    # TODO: you can treat this the same way as E_G_s and not keep a vector around.
-    fs0m_vec::Vector{SensitiveFloat{StarPosParams, NumType}}
-    fs1m_vec::Vector{SensitiveFloat{GalaxyPosParams, NumType}}
-
-    # Brightness values for a single source
-    E_G_s::SensitiveFloat{CanonicalParams, NumType}
-    E_G2_s::SensitiveFloat{CanonicalParams, NumType}
-    var_G_s::SensitiveFloat{CanonicalParams, NumType}
-
-    # Subsets of the Hessian of E_G_s and E_G2_s that allow us to use BLAS
-    # functions to accumulate Hessian terms. There is one submatrix for
-    # each celestial object type in 1:Ia
-    E_G_s_hsub_vec::Vector{HessianSubmatrices{NumType}}
-    E_G2_s_hsub_vec::Vector{HessianSubmatrices{NumType}}
-
-    # Expected pixel intensity and variance for a pixel from all sources.
-    E_G::SensitiveFloat{CanonicalParams, NumType}
-    var_G::SensitiveFloat{CanonicalParams, NumType}
-
-    # Pre-allocated memory for the gradient and Hessian of combine functions.
-    combine_grad::Vector{NumType}
-    combine_hess::Matrix{NumType}
-
-    # A placeholder for the log term in the ELBO.
-    elbo_log_term::SensitiveFloat{CanonicalParams, NumType}
-
-    # The ELBO itself.
-    elbo::SensitiveFloat{CanonicalParams, NumType}
-
-    # If false, do not calculate hessians or derivatives.
-    calculate_derivs::Bool
-
-    # If false, do not calculate hessians.
-    calculate_hessian::Bool
-end
-
-
-"""
-Args:
-    - S: The total number of sources
-    - num_active_sources: The number of actives sources (with deriviatives)
-    - calculate_derivs: If false, only calculate values
-    - calculate_hessian: If false, only calculate gradients. Note that if
-                calculate_derivs = false, then hessians will not be
-                calculated irrespective of the value of calculate_hessian.
-"""
-function ElboIntermediateVariables(NumType::DataType,
-                                   S::Int,
-                                   num_active_sources::Int;
-                                   calculate_derivs::Bool=true,
-                                   calculate_hessian::Bool=true)
-    @assert NumType <: Number
-
-    bvn_derivs = BivariateNormalDerivatives{NumType}(NumType)
-
-    # fs0m and fs1m accumulate contributions from all bvn components
-    # for a given source.
-    fs0m_vec = Array(SensitiveFloat{StarPosParams, NumType}, S)
-    fs1m_vec = Array(SensitiveFloat{GalaxyPosParams, NumType}, S)
-    for s = 1:S
-        fs0m_vec[s] = zero_sensitive_float(StarPosParams, NumType)
-        fs1m_vec[s] = zero_sensitive_float(GalaxyPosParams, NumType)
-    end
-
-    E_G_s = zero_sensitive_float(CanonicalParams, NumType, 1)
-    E_G2_s = zero_sensitive_float(CanonicalParams, NumType, 1)
-    var_G_s = zero_sensitive_float(CanonicalParams, NumType, 1)
-
-    E_G_s_hsub_vec =
-        HessianSubmatrices{NumType}[ HessianSubmatrices(NumType, i) for i=1:Ia ]
-    E_G2_s_hsub_vec =
-        HessianSubmatrices{NumType}[ HessianSubmatrices(NumType, i) for i=1:Ia ]
-
-    E_G = zero_sensitive_float(CanonicalParams, NumType, num_active_sources)
-    var_G = zero_sensitive_float(CanonicalParams, NumType, num_active_sources)
-
-    combine_grad = zeros(NumType, 2)
-    combine_hess = zeros(NumType, 2, 2)
-
-    elbo_log_term =
-        zero_sensitive_float(CanonicalParams, NumType, num_active_sources)
-    elbo = zero_sensitive_float(CanonicalParams, NumType, num_active_sources)
-
-    ElboIntermediateVariables{NumType}(
-        bvn_derivs, fs0m_vec, fs1m_vec,
-        E_G_s, E_G2_s, var_G_s, E_G_s_hsub_vec, E_G2_s_hsub_vec,
-        E_G, var_G, combine_grad, combine_hess,
-        elbo_log_term, elbo, calculate_derivs, calculate_hessian)
-end
-
-
-"""
-Add the contributions of a star's bivariate normal term to the ELBO,
-by updating elbo_vars.fs0m_vec[s] in place.
-
-Args:
-    - elbo_vars: Elbo intermediate values.
-    - s: The index of the current source in 1:S
-    - bmc: The component to be added
-    - x: An offset for the component in pixel coordinates (e.g. a pixel location)
-    - wcs_jacobian: The jacobian of the function pixel = F(world) at this location.
-    - calculate_derivs: Whether to calculate derivatives.
-
-Returns:
-    Updates elbo_vars.fs0m_vec[s] in place.
-"""
-function accum_star_pos!{NumType <: Number}(
-                    elbo_vars::ElboIntermediateVariables{NumType},
-                    s::Int,
-                    bmc::BvnComponent{NumType},
-                    x::Vector{Float64},
-                    wcs_jacobian::Array{Float64, 2},
-                    calculate_derivs::Bool)
-    eval_bvn_pdf!(elbo_vars.bvn_derivs, bmc, x)
-
-    # TODO: Also make a version that doesn't calculate any derivatives
-    # if the object isn't in active_sources.
-    get_bvn_derivs!(elbo_vars.bvn_derivs, bmc, true, false)
-
-    fs0m = elbo_vars.fs0m_vec[s]
-    fs0m.v[1] += elbo_vars.bvn_derivs.f_pre[1]
-
-    if elbo_vars.calculate_derivs && calculate_derivs
-        transform_bvn_ux_derivs!(
-            elbo_vars.bvn_derivs, wcs_jacobian, elbo_vars.calculate_hessian)
-        bvn_u_d = elbo_vars.bvn_derivs.bvn_u_d
-        bvn_uu_h = elbo_vars.bvn_derivs.bvn_uu_h
-
-        # Accumulate the derivatives.
-        for u_id in 1:2
-            fs0m.d[star_ids.u[u_id]] += elbo_vars.bvn_derivs.f_pre[1] * bvn_u_d[u_id]
-        end
-
-        if elbo_vars.calculate_hessian
-            # Hessian terms involving only the location parameters.
-            # TODO: redundant term
-            for u_id1 in 1:2, u_id2 in 1:2
-                fs0m.h[star_ids.u[u_id1], star_ids.u[u_id2]] +=
-                    elbo_vars.bvn_derivs.f_pre[1] * (bvn_uu_h[u_id1, u_id2] +
-                    bvn_u_d[u_id1] * bvn_u_d[u_id2])
-            end
-        end
-    end
-end
-
-
-"""
-Add the contributions of a galaxy component term to the ELBO by
-updating fs1m in place.
-
-Args:
-    - elbo_vars: Elbo intermediate variables
-    - s: The index of the current source in 1:S
-    - gcc: The galaxy component to be added
-    - x: An offset for the component in pixel coordinates (e.g. a pixel location)
-    - wcs_jacobian: The jacobian of the function pixel = F(world) at this location.
-    - calculate_derivs: Whether to calculate derivatives.
-
-Returns:
-    Updates elbo_vars.fs1m_vec[s] in place.
-"""
-function accum_galaxy_pos!{NumType <: Number}(
-                    elbo_vars::ElboIntermediateVariables{NumType},
-                    s::Int,
-                    gcc::GalaxyCacheComponent{NumType},
-                    x::Vector{Float64},
-                    wcs_jacobian::Array{Float64, 2},
-                    calculate_derivs::Bool)
-    eval_bvn_pdf!(elbo_vars.bvn_derivs, gcc.bmc, x)
-    f = elbo_vars.bvn_derivs.f_pre[1] * gcc.e_dev_i
-    fs1m = elbo_vars.fs1m_vec[s]
-    fs1m.v[1] += f
-
-    if elbo_vars.calculate_derivs && calculate_derivs
-
-        get_bvn_derivs!(elbo_vars.bvn_derivs, gcc.bmc,
-            elbo_vars.calculate_hessian, elbo_vars.calculate_hessian)
-        transform_bvn_derivs!(
-            elbo_vars.bvn_derivs, gcc.sig_sf, wcs_jacobian, elbo_vars.calculate_hessian)
-
-        bvn_u_d = elbo_vars.bvn_derivs.bvn_u_d
-        bvn_uu_h = elbo_vars.bvn_derivs.bvn_uu_h
-        bvn_s_d = elbo_vars.bvn_derivs.bvn_s_d
-        bvn_ss_h = elbo_vars.bvn_derivs.bvn_ss_h
-        bvn_us_h = elbo_vars.bvn_derivs.bvn_us_h
-
-        # Accumulate the derivatives.
-        for u_id in 1:2
-            fs1m.d[gal_ids.u[u_id]] += f * bvn_u_d[u_id]
-        end
-
-        for gal_id in 1:length(gal_shape_ids)
-            fs1m.d[gal_shape_alignment[gal_id]] += f * bvn_s_d[gal_id]
-        end
-
-        # The e_dev derivative. e_dev just scales the entire component.
-        # The direction is positive or negative depending on whether this
-        # is an exp or dev component.
-        fs1m.d[gal_ids.e_dev] += gcc.e_dev_dir * elbo_vars.bvn_derivs.f_pre[1]
-
-        if elbo_vars.calculate_hessian
-            # The Hessians:
-
-            # Hessian terms involving only the shape parameters.
-            for shape_id1 in 1:length(gal_shape_ids)
-                for shape_id2 in 1:length(gal_shape_ids)
-                    s1 = gal_shape_alignment[shape_id1]
-                    s2 = gal_shape_alignment[shape_id2]
-                    fs1m.h[s1, s2] +=
-                        f * (bvn_ss_h[shape_id1, shape_id2] +
-                                 bvn_s_d[shape_id1] * bvn_s_d[shape_id2])
-                end
-            end
-
-            # Hessian terms involving only the location parameters.
-            for u_id1 in 1:2, u_id2 in 1:2
-                u1 = gal_ids.u[u_id1]
-                u2 = gal_ids.u[u_id2]
-                fs1m.h[u1, u2] +=
-                    f * (bvn_uu_h[u_id1, u_id2] + bvn_u_d[u_id1] * bvn_u_d[u_id2])
-            end
-
-            # Hessian terms involving both the shape and location parameters.
-            for u_id in 1:2, shape_id in 1:length(gal_shape_ids)
-                ui = gal_ids.u[u_id]
-                si = gal_shape_alignment[shape_id]
-                fs1m.h[ui, si] +=
-                    f * (bvn_us_h[u_id, shape_id] + bvn_u_d[u_id] * bvn_s_d[shape_id])
-                fs1m.h[si, ui] = fs1m.h[ui, si]
-            end
-
-            # Do the e_dev hessian terms.
-            devi = gal_ids.e_dev
-            for u_id in 1:2
-                ui = gal_ids.u[u_id]
-                fs1m.h[ui, devi] +=
-                    elbo_vars.bvn_derivs.f_pre[1] * gcc.e_dev_dir * bvn_u_d[u_id]
-                fs1m.h[devi, ui] = fs1m.h[ui, devi]
-            end
-            for shape_id in 1:length(gal_shape_ids)
-                si = gal_shape_alignment[shape_id]
-                fs1m.h[si, devi] +=
-                    elbo_vars.bvn_derivs.f_pre[1] * gcc.e_dev_dir * bvn_s_d[shape_id]
-                fs1m.h[devi, si] = fs1m.h[si, devi]
-            end
-        end # if calculate hessian
-    end # if calculate_derivs
-end
-
-
-"""
-Populate fs0m_vec and fs1m_vec for all sources for a given pixel.
-
-Args:
-    - elbo_vars: Elbo intermediate values.
-    - ea: Model parameters
-    - tile_sources: A vector of integers of sources in 1:ea.S affecting the tile
-    - tile: An ImageTile
-    - h, w: The integer locations of the pixel within the tile
-    - gal_mcs: Galaxy components
-    - star_mcs: Star components
-
-Returns:
-    Updates elbo_vars.fs0m_vec and elbo_vars.fs1m_vec in place with the total
-    shape contributions to this pixel's brightness.
-"""
-function populate_fsm_vecs!{NumType <: Number}(
-                    elbo_vars::ElboIntermediateVariables{NumType},
-                    ea::ElboArgs{NumType},
-                    tile_sources::Vector{Int},
-                    tile::ImageTile,
-                    h::Int, w::Int,
-                    gal_mcs::Array{GalaxyCacheComponent{NumType}, 4},
-                    star_mcs::Array{BvnComponent{NumType}, 2})
-    x = Float64[tile.h_range[h], tile.w_range[w]]
-    for s in tile_sources
-        # ensure tile.b is a filter band, not an image's index
-        @assert 1 <= tile.b <= B
-        wcs_jacobian = ea.patches[s, tile.b].wcs_jacobian
-        active_source = s in ea.active_sources
-
-        calculate_hessian =
-            elbo_vars.calculate_hessian && elbo_vars.calculate_derivs && active_source
-        clear!(elbo_vars.fs0m_vec[s], calculate_hessian)
-        for k = 1:psf_K # PSF component
-            accum_star_pos!(
-                elbo_vars, s, star_mcs[k, s], x, wcs_jacobian, active_source)
-        end
-
-        clear!(elbo_vars.fs1m_vec[s], calculate_hessian)
-        for i = 1:2 # Galaxy types
-            for j in 1:8 # Galaxy component
-                # If i == 2 then there are only six galaxy components.
-                if (i == 1) || (j <= 6)
-                    for k = 1:psf_K # PSF component
-                        accum_galaxy_pos!(
-                            elbo_vars, s, gal_mcs[k, j, i, s], x, wcs_jacobian,
-                            active_source)
-                    end
-                end
-            end
-        end
-    end
-end
->>>>>>> db50f048
 
 
 """
