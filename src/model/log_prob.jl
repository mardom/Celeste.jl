--- conflicted
+++ resolved
@@ -205,20 +205,12 @@
         background_rate    = tile.epsilon_mat[pixel.h, pixel.w]
         background_sources = tile_sources[tile_sources.!=1]
         for s in background_sources
-<<<<<<< HEAD
             println("background s: ", s)
             #TODO: compute background rate conditional on source_params
-            #s_lnr, s_color = source_params[s][lidx.
             #flux_s = variational_params_to_fluxes(s, vp)
             #rate_s = is_star ? model_vars.fs0m_vec[s].v : model_vars.fs1m_vec[s].v
             #rate_s *= flux_s[pixel_band]
             #background_rate += rate_s
-=======
-            flux_s = variational_params_to_fluxes(s, vp)
-            rate_s = is_star ? model_vars.fs0m_vec[s].v : model_vars.fs1m_vec[s].v
-            rate_s *= flux_s[pixel_band]
-            background_rate += rate_s
->>>>>>> d16ac0fa
         end
 
         # this source's rate, add to background for total
