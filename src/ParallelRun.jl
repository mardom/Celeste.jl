--- conflicted
+++ resolved
@@ -513,15 +513,11 @@
                      stagedir::String,
                      outdir::String;
                      objid="")
-<<<<<<< HEAD
     # Here `one_node_infer` is called just with a single rcf, even though
     # other rcfs may overlap with this one. That's because this function is
     # just for testing on stripe 82: in practice we always use all relevent
     # data to make inferences.
-    results = one_node_infer([rcf,], stagedir; objid=objid, primary_initialization=false)
-=======
     results, obj_value = one_node_infer([rcf,], stagedir; objid=objid, primary_initialization=false)
->>>>>>> e8982122
     fname = if objid == ""
         @sprintf "%s/celeste-%06d-%d-%04d.jld" outdir rcf.run rcf.camcol rcf.field
     else
