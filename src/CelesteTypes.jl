module CelesteTypes

export CatalogEntry
export band_letters

export Image, Blob, TiledImage, TiledBlob, ImageTile, SkyPatch, PsfComponent
export GalaxyComponent, GalaxyPrototype, galaxy_prototypes
export effective_radii

export ModelParams, PriorParams, UnconstrainedParams
export CanonicalParams, BrightnessParams, StarPosParams
export GalaxyPosParams, GalaxyShapeParams
export VariationalParams, FreeVariationalParams, RectVariationalParams

export shape_standard_alignment, brightness_standard_alignment
export gal_shape_alignment, align

export SensitiveFloat, zero_sensitive_float, clear!
export print_params

export ids, ids_free, star_ids, gal_ids, gal_shape_ids
export ids_names, ids_free_names
export D, B, Ia

export set_hess!, multiply_sfs!, combine_sfs!

export print_params

export TheirGradNum, Differentiable

using Util
using SloanDigitalSkySurvey.PSF.RawPSFComponents
<<<<<<< HEAD
using Compat
using ForwardDiff
=======
>>>>>>> 85d7af9e

import Base.convert
import Base.+
import Distributions
import FITSIO
import DualNumbers
import WCSLIB
import ForwardDiff

import Base.length


typealias TheirGradNum ForwardDiff.GradientNumber{1,Float64,Tuple{Float64}}
typealias Differentiable Union{AbstractFloat, TheirGradNum}


const band_letters = ['u', 'g', 'r', 'i', 'z']

# The number of components in the color prior.
const D = 2

# The number of types of celestial objects (here, stars and galaxies).
const Ia = 2

# The number of bands (colors).
const B = 5

type CatalogEntry
    pos::Vector{Float64}
    is_star::Bool
    star_fluxes::Vector{Float64}
    gal_fluxes::Vector{Float64}
    gal_frac_dev::Float64
    gal_ab::Float64
    gal_angle::Float64
    gal_scale::Float64
    objid::ASCIIString
end

############################################

@doc """
Parameters of a single normal component of a galaxy.

Attributes:
  etaBar: The weight of the galaxy component
  nuBar: The scale of the galaxy component
""" ->
immutable GalaxyComponent
    etaBar::Float64
    nuBar::Float64
end

typealias GalaxyPrototype Vector{GalaxyComponent}

@doc """
Pre-defined shapes for galaxies.

Returns:
  dev_prototype: An array of GalaxyComponent for de Vaucouleurs galaxy types
  exp_prototype: An array of GalaxyComponent for exponenttial galaxy types
""" ->
function get_galaxy_prototypes()
    dev_amp = [
        4.26347652e-2, 2.40127183e-1, 6.85907632e-1, 1.51937350,
        2.83627243, 4.46467501, 5.72440830, 5.60989349]
    dev_amp /= sum(dev_amp)
    dev_var = [
        2.23759216e-4, 1.00220099e-3, 4.18731126e-3, 1.69432589e-2,
        6.84850479e-2, 2.87207080e-1, 1.33320254, 8.40215071]

	exp_amp = [
        2.34853813e-3, 3.07995260e-2, 2.23364214e-1,
        1.17949102, 4.33873750, 5.99820770]
    exp_amp /= sum(exp_amp)
    exp_var = [
        1.20078965e-3, 8.84526493e-3, 3.91463084e-2,
        1.39976817e-1, 4.60962500e-1, 1.50159566]

	# Adjustments to the effective radius hard-coded above.
	# (The effective radius is the distance from the center containing half
  # the light.)
	effective_radii = [1.078031, 0.928896]
	dev_var /= effective_radii[1]^2
	exp_var /= effective_radii[2]^2

    exp_prototype = [GalaxyComponent(exp_amp[j], exp_var[j]) for j in 1:6]
    dev_prototype = [GalaxyComponent(dev_amp[j], dev_var[j]) for j in 1:8]
    (dev_prototype, exp_prototype)
end

const galaxy_prototypes = get_galaxy_prototypes()


@doc """
A single normal component of the point spread function.
All quantities are in pixel coordinates.

Args:
  alphaBar: The scalar weight of the component.
  xiBar: The 2x1 location vector
  tauBar: The 2x2 covariance

Attributes:
  alphaBar: The scalar weight of the component.
  xiBar: The 2x1 location vector
  tauBar: The 2x2 covariance (tau_bar in the ICML paper)
  tauBarInv: The 2x2 precision
  tauBarLd: The log determinant of the covariance
""" ->
immutable PsfComponent
    alphaBar::Float64  # TODO: use underscore
    xiBar::Vector{Float64}
    tauBar::Matrix{Float64}

    tauBarInv::Matrix{Float64}
    tauBarLd::Float64

    PsfComponent(alphaBar::Float64, xiBar::Vector{Float64},
            tauBar::Matrix{Float64}) = begin
        new(alphaBar, xiBar, tauBar, tauBar^-1, logdet(tauBar))
    end
end

@doc """An image, taken though a particular filter band""" ->
type Image
    # The image height.
    H::Int64

    # The image width.
    W::Int64

    # An HxW matrix of pixel intensities.
    pixels::Matrix{Float64}

    # The band id (takes on values from 1 to 5).
    b::Int64

    # World coordinates
    wcs::WCSLIB.wcsprm

    # The background noise in nanomaggies.
    epsilon::Float64

    # The expected number of photons contributed to this image
    # by a source 1 nanomaggie in brightness.
    iota::Float64

    # The components of the point spread function.
    psf::Vector{PsfComponent}

    # SDSS-specific identifiers. A field is a particular region of the sky.
    # A Camcol is the output of one camera column as part of a Run.
    run_num::Int64
    camcol_num::Int64
    field_num::Int64

    # # Field-varying parameters.
    constant_background::Bool
    epsilon_mat::Array{Float64, 2}
    iota_vec::Array{Float64, 1}
    raw_psf_comp::RawPSFComponents
end

# Initialization for an image with noise and background parameters that are
# constant across the image.
Image(H::Int64, W::Int64, pixels::Matrix{Float64}, b::Int64, wcs::WCSLIB.wcsprm,
      epsilon::Float64, iota::Float64, psf::Vector{PsfComponent},
      run_num::Int64, camcol_num::Int64, field_num::Int64) = begin
    empty_psf_comp =
      RawPSFComponents(Array(Float64, 0, 0), -1, -1, Array(Float64, 0, 0, 0))
    Image(H, W, pixels, b, wcs, epsilon, iota, psf,
          run_num, camcol_num, field_num,
          true, Array(Float64, 0, 0), Array(Float64, 0), empty_psf_comp)
end

# Initialization for an image with noise and background parameters that vary
# across the image.
Image(H::Int64, W::Int64, pixels::Matrix{Float64}, b::Int64, wcs::WCSLIB.wcsprm,
      epsilon_mat::Array{Float64, 1}, iota_vec::Array{Float64, 2},
       psf::Vector{PsfComponent}, raw_psf_comp::RawPSFComponents,
      run_num::Int64, camcol_num::Int64, field_num::Int64) = begin
    Image(H, W, pixels, b, wcs, 0.0, 0.0, psf, run_num, camcol_num, field_num,
          false, epsilon_mat, iota_vec, raw_psf_comp)
end


@doc """A vector of images, one for each filter band""" ->
typealias Blob Vector{Image}


@doc """
Tiles of pixels that share the same set of
relevant sources (or other calculations).  It contains all the information
necessary to compute the ELBO and derivatives in this patch of sky.

Note that this cannot be of type Image for the purposes of Celeste
because the raw wcs object is a C++ pointer which julia resonably
refuses to parallelize.

Attributes:
- hh: The tile row index (in 1:number of tile rows)
- ww: The tile column index (in 1:number of tile columns)
- h_range: The h pixel locations of the tile in the original image
- w_range: The w pixel locations of the tile in the original image
- h_width: The width of the tile in the h direction
- w_width: The width of the tile in the w direction
- pixels: The pixel values
- remainder: the same as in the Image type.
""" ->
immutable ImageTile
    hh::Int64
    ww::Int64
    b::Int64

    h_range::UnitRange{Int64}
    w_range::UnitRange{Int64}
    h_width::Int64
    w_width::Int64
    pixels::Matrix{Float64}

    constant_background::Bool
    epsilon::Float64
    epsilon_mat::Matrix{Float64}
    iota::Float64
    iota_vec::Vector{Float64}
end


@doc """
Return the range of image pixels in an ImageTile.

Args:
  - hh: The tile row index (in 1:number of tile rows)
  - ww: The tile column index (in 1:number of tile columns)
  - H: The number of pixel rows in the image
  - W: The number of pixel columns in the image
  - tile_width: The width and height of a tile in pixels
""" ->
function tile_range(hh::Int64, ww::Int64, H::Int64, W::Int64, tile_width::Int64)
    h1 = 1 + (hh - 1) * tile_width
    h2 = min(hh * tile_width, H)
    w1 = 1 + (ww - 1) * tile_width
    w2 = min(ww * tile_width, W)
    h1:h2, w1:w2
end


@doc """
Constructs an image tile from an image.

Args:
  - img: The Image to be broken into tiles
  - hh: The tile row index (in 1:number of tile rows)
  - ww: The tile column index (in 1:number of tile columns)
  - tile_width: The width and height of a tile in pixels
""" ->
ImageTile(hh::Int64, ww::Int64, img::Image, tile_width::Int64) = begin
  h_range, w_range = tile_range(hh, ww, img.H, img.W, tile_width)
  ImageTile(img, h_range, w_range; hh=hh, ww=ww)
end

@doc """
Constructs an image tile from specific image pixels.

Args:
  - img: The Image to be broken into tiles
  - h_range: A UnitRange for the h pixels
  - w_range: A UnitRange for the w pixels
  - hh: Optional h index in tile coordinates
  - ww: Optional w index in tile coordinates
""" ->
ImageTile(img::Image,
          h_range::UnitRange{Int64}, w_range::UnitRange{Int64};
          hh::Int64=1, ww::Int64=1) = begin
  b = img.b
  h_width = maximum(h_range) - minimum(h_range) + 1
  w_width = maximum(w_range) - minimum(w_range) + 1
  pixels = img.pixels[h_range, w_range]

  if img.constant_background
    epsilon_mat = img.epsilon_mat
    iota_vec = img.iota_vec
  else
    # TODO: this subsetting doesn't seem to be working.
    epsilon_mat = img.epsilon_mat[h_range, w_range]
    iota_vec = img.iota_vec[h_range]
  end

  ImageTile(hh, ww, b, h_range, w_range, h_width, w_width, pixels,
            img.constant_background, img.epsilon, epsilon_mat,
            img.iota, iota_vec)
end


typealias TiledImage Array{ImageTile, 2}
typealias TiledBlob Vector{TiledImage}


@doc """
Attributes of the patch of sky surrounding a single
celestial object in a single image.

Attributes:
  - center: The approximate source location in world coordinates
  - radius: The width of the influence of the object in world coordinates

  - psf: The point spread function in this region of the sky
  - wcs_jacobian: The jacobian of the WCS transform in this region of the
                  sky for each band
  - pixel_center: The pixel location of center in each band.
""" ->
immutable SkyPatch
    center::Vector{Float64}
    radius::Float64

    psf::Vector{PsfComponent}
    wcs_jacobian::Matrix{Float64}
    pixel_center::Vector{Float64}
end


#########################################################

immutable PriorParams
    a::Vector{Float64}  # formerly Phi
    r_mean::Vector{Float64}
    r_var::Vector{Float64}
    k::Matrix{Float64}  # formerly Xi
    c_mean::Array{Float64, 3} # formerly Omega
    c_cov::Array{Float64, 4} # formerly Lambda
end

# A vector of variational parameters.  The outer index is
# of celestial objects, and the inner index is over individual
# parameters for that object (referenced using ParamIndex).

typealias VariationalParams{NumType <: Number} Vector{Vector{NumType}}
typealias RectVariationalParams{NumType <: Number} Vector{Vector{NumType}}
typealias FreeVariationalParams{NumType <: Number} Vector{Vector{NumType}}

#########################################################

abstract ParamSet

# The variable names are:
# u       = Location in world coordinates (formerly mu)
# e_dev   = Weight given to a galaxy of type 1 (formerly theta)
# e_axis  = Galaxy minor/major ratio (formerly rho)
# e_angle = Galaxy angle (formerly phi)
# e_scale = Galaxy scale (sigma)
# For r1 and r2, the first row is stars, and the second is galaxies.
# r1      = Iax1 shape parameter for r_s. (formerly gamma)
# r2      = Iax1 scale parameter for r_s. (formerly zeta)
# c1      = C_s means (formerly beta)
# c2      = C_s variances (formerly lambda)
# a       = probability of being a star or galaxy.  a[1] is the
#           probability of being a star and a[2] of being a galaxy.
#           (formerly chi)
# k       = {D|D-1}xIa matrix of color prior component indicators.
#           (formerly kappa)

# Parameters for location and galaxy shape.
gal_shape_params = ((:e_axis, 1), (:e_angle, 1), (:e_scale, 1))
ue_params = ((:u, 2), (:e_dev, 1), gal_shape_params...)

# Parameters for the colors.
rc_params1 = ((:r1, 1), (:r2, 1), (:c1, B - 1), (:c2, B - 1))
rc_params2 = ((:r1, Ia), (:r2, Ia), (:c1, (B - 1,  Ia)),
        (:c2, (B - 1,  Ia)))

# Simplicial variables, either in constrained or free parameterizations.
ak_simplex = ((:a, Ia), (:k, (D, Ia)))
ak_free = ((:a, Ia - 1), (:k, (D - 1, Ia)))

const param_specs = [
    (:StarPosParams, :star_ids, ((:u, 2),)),
    (:GalaxyShapeParams, :gal_shape_ids, gal_shape_params),
    (:GalaxyPosParams, :gal_ids, ue_params),
    (:BrightnessParams, :bids, rc_params1),
    (:CanonicalParams, :ids, tuple(ue_params..., rc_params2..., ak_simplex...)),
    (:UnconstrainedParams, :ids_free,
     tuple(ue_params..., rc_params2..., ak_free...)),
]

for (pn, ids_name, pf) in param_specs
    ids_fields = Any[]
    ids_init = Any[]

    prev_end = 0
    for (n, ll) in pf
        id_field = ll == 1 ? :(Int64) : :(Array{Int64, $(length(ll))})
        push!(ids_fields, :($n::$id_field))

        field_len = *(ll...)

        ids_array = ll == 1 ? prev_end + 1 :
            collect( (prev_end + 1):(prev_end + field_len) )
        if length(ll) >= 2
            ids_array = :(reshape($ids_array, $ll))
        end
        push!(ids_init, ids_array)

        prev_end += field_len
    end

    new_call = Expr(:call, :new, ids_init...)
    constructor = Expr(:(=),:($pn()), new_call)
    push!(ids_fields, constructor)
    fields_block = Expr(:block, ids_fields...)
    struct_sig = Expr(:(<:), pn, :ParamSet)
    struct_dec = Expr(:type, false, struct_sig, fields_block)
    eval(struct_dec)

    eval(:(const $ids_name = $pn()))
    eval(:(getids(::Type{$pn}) = $ids_name))
    eval(:(length(::Type{$pn}) = $prev_end))
    eval(:(length(an_ids::$pn) = $prev_end))
end


#TODO: build these from ue_align, etc., here.
align(::StarPosParams, CanonicalParams) = ids.u
align(::GalaxyPosParams, CanonicalParams) =
   [ids.u; ids.e_dev; ids.e_axis; ids.e_angle; ids.e_scale]
align(::CanonicalParams, CanonicalParams) = collect(1:length(CanonicalParams))
align(::GalaxyShapeParams, GalaxyPosParams) =
  [gal_ids.e_axis; gal_ids.e_angle; gal_ids.e_scale]

# The shape and brightness parameters for stars and galaxies respectively.
const shape_standard_alignment = (ids.u,
   [ids.u; ids.e_dev; ids.e_axis; ids.e_angle; ids.e_scale])
bright_ids(i) = [ids.r1[i]; ids.r2[i]; ids.c1[:, i]; ids.c2[:, i]]
const brightness_standard_alignment = (bright_ids(1), bright_ids(2))

# Note that gal_shape_alignment aligns the shape ids with the GalaxyPosParams,
# not the CanonicalParams.
const gal_shape_alignment = align(gal_shape_ids, gal_ids)

# TODO: maybe these should be incorporated into the framework above
# (which I don't really understand.)
function get_id_names(
  ids::Union{CanonicalParams, UnconstrainedParams})
  ids_names = Array(ASCIIString, length(ids))
  for (name in fieldnames(ids))
    inds = ids.(name)
    if length(size(inds)) == 0
      ids_names[inds] = "$(name)"
    elseif length(size(inds)) == 1
      for i = 1:size(inds)[1]
          ids_names[inds[i]] = "$(name)_$(i)"
      end
    elseif length(size(inds)) == 2
      for i = 1:size(inds)[1], j = 1:size(inds)[2]
          ids_names[inds[i, j]] = "$(name)_$(i)_$(j)"
      end
    else
      error("Names of 3d parameters not supported ($(name))")
    end
  end
  return ids_names
end

const ids_names = get_id_names(ids)
const ids_free_names = get_id_names(ids_free)

#########################################################

@doc """
The parameters for a particular image.

Attributes:
 - vp: The variational parameters
 - pp: The prior parameters
 - patches: An (objects X bands) matrix of SkyPatch objects
 - tile_width: The number of pixels across a tile
 - tile_sources: A vector (over bands) of an array (over tiles) of vectors
                 of sources influencing each tile.
 - active_sources: Indices of the sources that are currently being fit by the
                   model.
 - objids: Global object ids for the sources in this ModelParams object.

 - S: The number of sources.
""" ->
type ModelParams{NumType <: Number}
    vp::VariationalParams{NumType}
    pp::PriorParams
    patches::Array{SkyPatch, 2}
    tile_sources::Vector{Array{Array{Int64}}}
    active_sources::Vector{Int64}
    objids::Vector{ASCIIString}

    S::Int64

    ModelParams(vp, pp) = begin
        # There must be one patch for each celestial object.
        S = length(vp)
        all_tile_sources = fill(fill(collect(1:S), 1, 1), 5)
        patches = Array(SkyPatch, S, 5)
        active_sources = collect(1:S)
        objids = ASCIIString[string(s) for s in 1:S]

        new(vp, pp, patches, all_tile_sources, active_sources, objids, S)
    end
end

# TODO: Is this second initialization function necessary?
ModelParams{NumType <: Number}(
  vp::VariationalParams{NumType}, pp::PriorParams) = begin
    ModelParams{NumType}(vp, pp)
end

function convert(::Type{ModelParams{DualNumbers.Dual{Float64}}},
                 mp::ModelParams{Float64})
    mp_dual =
      ModelParams(convert(Array{Array{DualNumbers.Dual{Float64}, 1}, 1}, mp.vp),
                  mp.pp)
    mp_dual.patches = mp.patches
    mp_dual.tile_sources = mp.tile_sources
    mp_dual.active_sources = mp.active_sources
    mp_dual.objids = mp.objids
    mp_dual
end


# TODO: test this, and maybe write it as a convert()?
function forward_diff_model_params{T <: Number}(
    FDType::Type{T},
    base_mp::ModelParams{Float64})
  S = length(base_mp.vp)
  P = length(base_mp.vp[1])
  mp_fd = ModelParams{FDType}([ zeros(FDType, P) for s=1:S ], base_mp.pp);
  # Set the values (but not gradient numbers) for parameters other
  # than the galaxy parameters.
  for s=1:base_mp.S, i=1:length(ids)
    mp_fd.vp[s][i] = base_mp.vp[s][i]
  end
  mp_fd.patches = base_mp.patches;
  mp_fd.tile_sources = base_mp.tile_sources;
  mp_fd.active_sources = base_mp.active_sources;
  mp_fd.objids = base_mp.objids;
  mp_fd
end

function convert(FDType::Type{ForwardDiff.GradientNumber},
                 mp::ModelParams{Float64})
    x = mp.vp[1]
    P = length(x)
    FDType = ForwardDiff.GradientNumber{length(mp.vp[1]), Float64}

    fd_x = [ ForwardDiff.GradientNumber(x[i], zeros(Float64, P)...) for i=1:P ]
    convert(FDType, x[1])

    vp_fd = convert(Array{Array{FDType, 1}, 1}, mp.vp[1])
    mp_fd = ModelParams(vp_fd, mp.pp)
end


@doc """
Display model parameters with the variable names.
""" ->
function print_params(mp::ModelParams)
    for s in mp.active_sources
        println("=======================\n Object $(s):")
        for var_name in fieldnames(ids)
            println(var_name)
            println(mp.vp[s][ids.(var_name)])
        end
    end
end

@doc """
Display several model parameters side by side.
""" ->
function print_params(mp_tuple::ModelParams...)
    println("Printing for $(length(mp_tuple)) parameters.")
    for s in mp_tuple[1].active_sources
        println("=======================\n Object $(s):")
        for var_name in fieldnames(ids)
            println(var_name)
            mp_vars =
              [ collect(mp_tuple[index].vp[s][ids.(var_name)]) for
                index in 1:length(mp_tuple) ]
            println(reduce(hcat, mp_vars))
        end
    end
end


@doc """
Display a Celeste catalog entry.
""" ->
function print_cat_entry(cat_entry::CatalogEntry)
    [println("$name: $(cat_entry.(name))") for name in
            fieldnames(cat_entry)]
end


# TODO: wrap this into its own module?
include(joinpath(Pkg.dir("Celeste"), "src/SensitiveFloat.jl"))

##################################################33

function convert(::Type{ModelParams{TheirGradNum}}, 
        base_mp::ModelParams{Float64})
    S = length(base_mp.vp)
    P = length(base_mp.vp[1])
    mp_fd = ModelParams{TheirGradNum}([ zeros(TheirGradNum, P) for s=1:S ], 
            base_mp.pp);
    # Set the values (but not gradient numbers) for parameters other
    # than the galaxy parameters.
    for s=1:base_mp.S, i=1:length(ids)
        mp_fd.vp[s][i] = base_mp.vp[s][i]
    end
    mp_fd.patches = base_mp.patches;
    mp_fd.tile_sources = base_mp.tile_sources;
    mp_fd.active_sources = base_mp.active_sources;
    mp_fd.objids = base_mp.objids;
    mp_fd
end


end<|MERGE_RESOLUTION|>--- conflicted
+++ resolved
@@ -26,15 +26,8 @@
 
 export print_params
 
-export TheirGradNum, Differentiable
-
 using Util
 using SloanDigitalSkySurvey.PSF.RawPSFComponents
-<<<<<<< HEAD
-using Compat
-using ForwardDiff
-=======
->>>>>>> 85d7af9e
 
 import Base.convert
 import Base.+
@@ -52,6 +45,7 @@
 
 
 const band_letters = ['u', 'g', 'r', 'i', 'z']
+
 
 # The number of components in the color prior.
 const D = 2
@@ -398,8 +392,8 @@
 #           (formerly kappa)
 
 # Parameters for location and galaxy shape.
-gal_shape_params = ((:e_axis, 1), (:e_angle, 1), (:e_scale, 1))
-ue_params = ((:u, 2), (:e_dev, 1), gal_shape_params...)
+ue_params = ((:u, 2), (:e_dev, 1), (:e_axis, 1), (:e_angle, 1),
+        (:e_scale, 1))
 
 # Parameters for the colors.
 rc_params1 = ((:r1, 1), (:r2, 1), (:c1, B - 1), (:c2, B - 1))
@@ -412,7 +406,6 @@
 
 const param_specs = [
     (:StarPosParams, :star_ids, ((:u, 2),)),
-    (:GalaxyShapeParams, :gal_shape_ids, gal_shape_params),
     (:GalaxyPosParams, :gal_ids, ue_params),
     (:BrightnessParams, :bids, rc_params1),
     (:CanonicalParams, :ids, tuple(ue_params..., rc_params2..., ak_simplex...)),
@@ -559,40 +552,6 @@
     mp_dual
 end
 
-
-# TODO: test this, and maybe write it as a convert()?
-function forward_diff_model_params{T <: Number}(
-    FDType::Type{T},
-    base_mp::ModelParams{Float64})
-  S = length(base_mp.vp)
-  P = length(base_mp.vp[1])
-  mp_fd = ModelParams{FDType}([ zeros(FDType, P) for s=1:S ], base_mp.pp);
-  # Set the values (but not gradient numbers) for parameters other
-  # than the galaxy parameters.
-  for s=1:base_mp.S, i=1:length(ids)
-    mp_fd.vp[s][i] = base_mp.vp[s][i]
-  end
-  mp_fd.patches = base_mp.patches;
-  mp_fd.tile_sources = base_mp.tile_sources;
-  mp_fd.active_sources = base_mp.active_sources;
-  mp_fd.objids = base_mp.objids;
-  mp_fd
-end
-
-function convert(FDType::Type{ForwardDiff.GradientNumber},
-                 mp::ModelParams{Float64})
-    x = mp.vp[1]
-    P = length(x)
-    FDType = ForwardDiff.GradientNumber{length(mp.vp[1]), Float64}
-
-    fd_x = [ ForwardDiff.GradientNumber(x[i], zeros(Float64, P)...) for i=1:P ]
-    convert(FDType, x[1])
-
-    vp_fd = convert(Array{Array{FDType, 1}, 1}, mp.vp[1])
-    mp_fd = ModelParams(vp_fd, mp.pp)
-end
-
-
 @doc """
 Display model parameters with the variable names.
 """ ->
@@ -632,29 +591,9 @@
             fieldnames(cat_entry)]
 end
 
+#########################################################
 
 # TODO: wrap this into its own module?
 include(joinpath(Pkg.dir("Celeste"), "src/SensitiveFloat.jl"))
 
-##################################################33
-
-function convert(::Type{ModelParams{TheirGradNum}}, 
-        base_mp::ModelParams{Float64})
-    S = length(base_mp.vp)
-    P = length(base_mp.vp[1])
-    mp_fd = ModelParams{TheirGradNum}([ zeros(TheirGradNum, P) for s=1:S ], 
-            base_mp.pp);
-    # Set the values (but not gradient numbers) for parameters other
-    # than the galaxy parameters.
-    for s=1:base_mp.S, i=1:length(ids)
-        mp_fd.vp[s][i] = base_mp.vp[s][i]
-    end
-    mp_fd.patches = base_mp.patches;
-    mp_fd.tile_sources = base_mp.tile_sources;
-    mp_fd.active_sources = base_mp.active_sources;
-    mp_fd.objids = base_mp.objids;
-    mp_fd
-end
-
-
 end