"""
Calculate value, gradient, and hessian of the variational ELBO.
"""
module DeterministicVI

using ..Model
import ..Model: BivariateNormalDerivatives, BvnComponent, GalaxyCacheComponent,
                GalaxySigmaDerivs,
                get_bvn_cov, eval_bvn_pdf!, get_bvn_derivs!,
                transform_bvn_derivs!
using ..SensitiveFloats
import ..SensitiveFloats: clear!, SensitiveFloat
import ..Log
using ..Transform
import DataFrames
import Optim

export ElboArgs

"""
Some parameter to a function has invalid values. The message should explain what parameter is
invalid and why.
"""
type InvalidInputError <: Exception
    message::String
end

"""
ElboArgs stores the arguments needed to evaluate the variational objective
function.
"""
type ElboArgs{NumType <: Number}
    S::Int64
    N::Int64

    # The number of components in the point spread function.
    psf_K::Int64
    images::Vector{TiledImage}
    vp::VariationalParams{NumType}
    tile_source_map::Vector{Matrix{Vector{Int}}}
    patches::Matrix{SkyPatch}
    active_sources::Vector{Int}

    # Bivarite normals will not be evaulated at points further than this many
    # standard deviations away from their mean.  See its usage in the ELBO and
    # bivariate normals for details.
    #
    # If this is set to Inf, the bivariate normals will be evaluated at all points
    # irrespective of their distance from the mean.
    num_allowed_sd::Float64

    active_pixels::Vector{ActivePixel}
end


function ElboArgs{NumType <: Number}(
            images::Vector{TiledImage},
            vp::VariationalParams{NumType},
            tile_source_map::Vector{Matrix{Vector{Int}}},
            patches::Matrix{SkyPatch},
            active_sources::Vector{Int};
            psf_K::Int=2,
            num_allowed_sd::Float64=Inf)
    N = length(images)
    S = length(vp)

    @assert psf_K > 0
    @assert length(tile_source_map) == N
    @assert size(patches, 1) == S
    @assert size(patches, 2) == N
<<<<<<< HEAD
    for tiled_image in images
        for tile in tiled_image.tiles
            for ep in tile.epsilon_mat
                if ep <= 0.0
                    throw(InvalidInputError(
                        "You must set all values of epsilon_mat > 0 for all images included in ElboArgs"
                ))
                end
            end
=======

    for img in images, tile in img.tiles, ep in tile.epsilon_mat
        if ep <= 0.0
            throw(InvalidInputError(
                "You must set all values of epsilon_mat > 0 for all images included in ElboArgs"
            ))
>>>>>>> master
        end
    end

    ElboArgs(S, N, psf_K, images, vp, tile_source_map, patches,
             active_sources, num_allowed_sd, ActivePixel[])
end


include("deterministic_vi/elbo_kl.jl")
include("deterministic_vi/source_brightness.jl")
include("deterministic_vi/elbo.jl")
include("deterministic_vi/maximize_elbo.jl")


end<|MERGE_RESOLUTION|>--- conflicted
+++ resolved
@@ -68,24 +68,12 @@
     @assert length(tile_source_map) == N
     @assert size(patches, 1) == S
     @assert size(patches, 2) == N
-<<<<<<< HEAD
-    for tiled_image in images
-        for tile in tiled_image.tiles
-            for ep in tile.epsilon_mat
-                if ep <= 0.0
-                    throw(InvalidInputError(
-                        "You must set all values of epsilon_mat > 0 for all images included in ElboArgs"
-                ))
-                end
-            end
-=======
 
     for img in images, tile in img.tiles, ep in tile.epsilon_mat
         if ep <= 0.0
             throw(InvalidInputError(
                 "You must set all values of epsilon_mat > 0 for all images included in ElboArgs"
             ))
->>>>>>> master
         end
     end
 
