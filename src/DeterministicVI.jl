--- conflicted
+++ resolved
@@ -72,11 +72,7 @@
                 if ep <= 0.0
                     throw(InvalidInputError(
                         "You must set all values of epsilon_mat > 0 for all images included in ElboArgs"
-<<<<<<< HEAD
-                ))
-=======
                     ))
->>>>>>> a17ea2dd
                 end
             end
         end
