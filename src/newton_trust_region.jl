--- conflicted
+++ resolved
@@ -121,60 +121,6 @@
         p_sum
     end
 
-<<<<<<< HEAD
-    if p_mag2(0.0, 1) <= delta2
-      # No shrinkage is necessary, and -(H \ gr) is the solution.
-      s[:] = -(H_eig[:vectors] ./ H_eig[:values]') * H_eig[:vectors]' * gr
-      lambda = 0.0
-      interior = true
-      # Lumberjack.debug("Interior.  Eigenvalues: $(H_eig[:values])")
-    else
-      interior = false
-      # Lumberjack.debug("Boundary")
-
-      # The hard case is when the gradient is orthogonal to all
-      # eigenvectors associated with the lowest eigenvalue.
-      hard_case_candidate, lambda_1_multiplicity =
-        check_hard_case_candidate(H_eig[:values], qg)
-
-      # Solutions smaller than this are not allowed.
-      # Rather than >= 0, constrain to be at least
-      # within 1e-12 of the largest eigenvalue to guarantee that the
-      # matrix can be inverted.
-      # TODO: What is the right way to do this?
-      min_lambda = max(-lambda_1, 0.0) + max_lambda * 1e-12
-      lambda = min_lambda
-
-      hard_case = false
-      if hard_case_candidate
-        # The "hard case".  lambda is taken to be -lambda_1 and we only need
-        # to find a multiple of an orthogonal eigenvector that lands the
-        # iterate on the boundary.
-
-        # Formula 4.45 in N&W
-        p_lambda2 = p_mag2(lambda, lambda_1_multiplicity + 1)
-        # Lumberjack.debug("lambda_1 = $(lambda_1), p_lambda2 = $(p_lambda2), ",
-        #         "$delta2, $lambda_1_multiplicity")
-        if p_lambda2 > delta2
-          # Then we can simply solve using root finding.  Set a starting point
-          # between the minimum and largest eigenvalues.
-          # TODO: is there a better starting point?
-          # Lumberjack.debug("Not hard case")
-          hard_case = false
-          lambda = min_lambda + 0.01 * (max_lambda - min_lambda)
-        else
-          # Lumberjack.debug("Hard case!")
-          hard_case = true
-          tau = sqrt(delta2 - p_lambda2)
-          # Lumberjack.debug("Tau = $tau delta2 = $delta2 p_lambda2 = $(p_lambda2)")
-
-          # I don't think it matters which eigenvector we pick so take the first.
-          for i=1:n
-            s[i] = tau * H_eig[:vectors][i, 1]
-            for k=(lambda_1_multiplicity + 1):n
-              s[i] = s[i] +
-                     qg[k] * H_eig[:vectors][i, k] / (H_eig[:values][k] + lambda)
-=======
     if min_H_ev >= 1e-8 && p_sq_norm(0.0, 1) <= delta_sq
         # No shrinkage is necessary: -(H \ gr) is the minimizer
         interior = true
@@ -219,57 +165,17 @@
                                qg[k] * H_eig[:vectors][i, k] / (H_eig[:values][k] + lambda)
                     end
                 end
->>>>>>> 814a322f
-            end
-        end
-
-<<<<<<< HEAD
-      if !hard_case
-        # Lumberjack.debug("Easy case")
-        # The "easy case".
-        # Algorithim 4.3 of N&W, with s insted of p_l to be consistent with
-        # the rest of the library.
-=======
+            end
+        end
+
         if !hard_case
             # Algorithim 4.3 of N&W, with s insted of p_l for consistency with
             # Optim.jl
->>>>>>> 814a322f
 
             for i=1:n
                 H_ridged[i, i] = H[i, i] + lambda
             end
 
-<<<<<<< HEAD
-        lambda_previous = copy(lambda)
-        for i=1:n
-          B[i, i] = H[i, i] + lambda
-        end
-        while (root_finding_diff > tolerance) && (iter <= max_iters)
-          # Lumberjack.debug("---")
-          # Lumberjack.debug("lambda=$lambda min_lambda=$(min_lambda)")
-          b_eigv = eigfact(B)[:values]
-          # Lumberjack.debug("lambda_1=$(lambda_1) $(b_eigv)")
-          R = chol(B)
-          s[:] = -R \ (R' \ gr)
-          q_l = R' \ s
-          norm2_s = vecdot(s, s)
-          lambda_previous = lambda
-          lambda = (lambda_previous +
-                    norm2_s * (sqrt(norm2_s) - delta) / (delta * vecdot(q_l, q_l)))
-
-          # Check that lambda is not less than min_lambda, and if so, go half the
-          # distance to min_lambda.
-          if lambda < min_lambda
-            # TODO: add a unit test for this
-            lambda = 0.5 * (lambda_previous - min_lambda) + min_lambda
-            # Lumberjack.debug("Step too low.  Using $(lambda) from $(lambda_previous).")
-          end
-          root_finding_diff = abs(lambda - lambda_previous)
-          iter = iter + 1
-          for i=1:n
-            B[i, i] = H[i, i] + lambda
-          end
-=======
             for iter in 1:max_iters
                 lambda_previous = lambda
 
@@ -294,24 +200,11 @@
                     break
                 end
             end
->>>>>>> 814a322f
-        end
-    end
-<<<<<<< HEAD
-    # Lumberjack.debug("gr . s = $(vecdot(gr, s))")
-
-    # if !interior && abs(delta2 - vecdot(s, s)) > 1e-6
-    #   warn("The norm of s is not close to delta: s2=$(vecdot(s, s)) delta2=$delta2. ",
-    #        "This may occur when the Hessian is badly conditioned.  ",
-    #        "max_ev=$(max_lambda), min_ev=$(lambda_1)")
-    # end
-    # Lumberjack.debug("Root finding got m=$m, interior=$interior with ",
-    #         "delta^2=$delta2 and ||s||^2=$(vecdot(s, s))")
-=======
+        end
+    end
 
     m = vecdot(gr, s) + 0.5 * vecdot(s, H_ridged * s)
 
->>>>>>> 814a322f
     return m, interior, lambda
 end
 
