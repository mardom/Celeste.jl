import FITSIO
import JLD

import .Log
using .Model
import .SDSSIO
import .Infer


const TILE_WIDTH = 20
const MIN_FLUX = 2.0

# Use distributed parallelism (with Dtree)
if haskey(ENV, "USE_DTREE") && ENV["USE_DTREE"] != ""
    const Distributed = true
    using Dtree
else
    const Distributed = false
    const dt_nodeid = 1
    const dt_nnodes = 1
    DtreeScheduler(n, f) = ()
    initwork(dt) = 0, (1, 0)
    getwork(dt) = 0, (1, 0)
    runtree(dt) = 0
    cpu_pause() = ()
end

# Use threads (on the loop over sources)
const Threaded = true
if Threaded && VERSION > v"0.5.0-dev"
    using Base.Threads
else
    # Pre-Julia 0.5 there are no threads
    nthreads() = 1
    threadid() = 1
    macro threads(x)
        x
    end
    SpinLock() = 1
    lock(l) = ()
    unlock(l) = ()
end

# A workitem is of this ra / dec size
const wira = 0.025
const widec = 0.025

"""
Timing information.
"""
type InferTiming
    query_fids::Float64
    get_dirs::Float64
    num_infers::Int64
    read_photoobj::Float64
    read_img::Float64
    init_mp::Float64
    fit_psf::Float64
    opt_srcs::Float64
    num_srcs::Int64
    write_results::Float64
    wait_done::Float64

    InferTiming() = new(0.0, 0.0, 0, 0.0, 0.0, 0.0, 0.0, 0.0, 0, 0.0, 0.0)
end

function add_timing!(i::InferTiming, j::InferTiming)
    i.query_fids = i.query_fids + j.query_fids
    i.get_dirs = i.get_dirs + j.get_dirs
    i.num_infers = i.num_infers + j.num_infers
    i.read_photoobj = i.read_photoobj + j.read_photoobj
    i.read_img = i.read_img + j.read_img
    i.init_mp = i.init_mp + j.init_mp
    i.fit_psf = i.fit_psf + j.fit_psf
    i.opt_srcs = i.opt_srcs + j.opt_srcs
    i.num_srcs = i.num_srcs + j.num_srcs
    i.write_results = i.write_results + j.write_results
    i.wait_done = i.wait_done + j.wait_done
end

"""
An area of the sky subtended by `ramin`, `ramax`, `decmin`, and `decmax`.
"""
type SkyArea
    ramin::Float64
    ramax::Float64
    decmin::Float64
    decmax::Float64
    nra::Int64
    ndec::Int64
end

"""
Given a SkyArea that is to be divided into `skya.nra` x `skya.ndec` patches,
return the `i`th patch. `i` is a linear index between 1 and
`skya.nra * skya.ndec`.

This function assumes a cartesian (rather than spherical) coordinate system!
"""
function divide_skyarea(skya::SkyArea, i)
    global wira, widec
    ix, iy = ind2sub((skya.nra, skya.ndec), i)

    return (skya.ramin + (ix - 1) * wira,
            min(skya.ramin + ix * wira, skya.ramax),
            skya.decmin + (iy - 1) * widec,
            min(skya.decmin + iy * widec, skya.decmax))
end

@inline nputs(nid, s) = ccall(:puts, Cint, (Ptr{Int8},), string("[$nid] ", s))
@inline phalse(b) = b[] = false


function time_puts(elapsedtime, bytes, gctime, allocs)
    s = @sprintf("%10.6f seconds", elapsedtime/1e9)
    if bytes != 0 || allocs != 0
        bytes, mb = Base.prettyprint_getunits(bytes, length(Base._mem_units),
                            Int64(1024))
        allocs, ma = Base.prettyprint_getunits(allocs, length(Base._cnt_units),
                            Int64(1000))
        if ma == 1
            s = string(s, @sprintf(" (%d%s allocation%s: ", allocs,
                                   Base._cnt_units[ma], allocs==1 ? "" : "s"))
        else
            s = string(s, @sprintf(" (%.2f%s allocations: ", allocs,
                                   Base._cnt_units[ma]))
        end
        if mb == 1
            s = string(s, @sprintf("%d %s%s", bytes,
                                   Base._mem_units[mb], bytes==1 ? "" : "s"))
        else
            s = string(s, @sprintf("%.3f %s", bytes, Base._mem_units[mb]))
        end
        if gctime > 0
            s = string(s, @sprintf(", %.2f%% gc time", 100*gctime/elapsedtime))
        end
        s = string(s, ")")
    elseif gctime > 0
        s = string(s, @sprintf(", %.2f%% gc time", 100*gctime/elapsedtime))
    end
    nputs(dt_nodeid, s)
end

"""
Divide `N` into `np` parts as evenly as possible, returning `my` part as
a (first, last) tuple.
"""
function divparts(N, np, my)
    len, rem = divrem(N, np)
    if len == 0
        if my > rem
            return 1, 0
        end
        len, rem = 1, 0
    end
    # compute my part
    f = 1 + ((my-1) * len)
    l = f + len - 1
    # distribute remaining evenly
    if rem > 0
        if my <= rem
            f = f + (my-1)
            l = l + my
        else
            f = f + rem
            l = l + rem
        end
    end
    return f, l
end
 

"""
Divide the given ra, dec range into sky areas of `wira`x`widec` and
use Dtree to distribute these sky areas to nodes. Within each node
use `infer()` to fit the Celeste model to sources in each sky area.
"""
function divide_and_infer(ra_range::Tuple{Float64, Float64},
                          dec_range::Tuple{Float64, Float64};
                          timing=InferTiming(),
                          outdir=".",
                          output_results=save_results)
    if dt_nodeid == 1
        nputs(dt_nodeid, "running on $dt_nnodes nodes")
    end

    # how many `wira` X `widec` sky areas (work items)?
    global wira, widec
    nra = ceil(Int64, (ra_range[2] - ra_range[1]) / wira)
    ndec = ceil(Int64, (dec_range[2] - dec_range[1]) / widec)
    skya = SkyArea(ra_range[1], ra_range[2], dec_range[1], dec_range[2], nra, ndec)

    num_work_items = nra * ndec
    each = ceil(Int64, num_work_items / dt_nnodes)

    if dt_nodeid == 1
        nputs(dt_nodeid, "work item dimensions: $wira X $widec")
        nputs(dt_nodeid, "$num_work_items work items, ~$each per node")
    end

    # create Dtree and get the initial allocation
    dt, is_parent = DtreeScheduler(num_work_items, 0.4)
    ni, (ci, li) = initwork(dt)
    rundt = Ref(runtree(dt))
    @inline function rundtree(again)
        if again[]
            again[] = runtree(dt)
            cpu_pause()
        end
        again[]
    end

    # work item processing loop
    nputs(dt_nodeid, "initially $ni work items ($ci to $li)")
    itimes = InferTiming()
    while ni > 0
        li == 0 && break
        if ci > li
            nputs(dt_nodeid, "consumed allocation (last was $li)")
            ni, (ci, li) = getwork(dt)
            nputs(dt_nodeid, "got $ni work items ($ci to $li)")
            continue
        end
        item = ci
        ci = ci + 1

        # map item to subarea
        iramin, iramax, idecmin, idecmax = divide_skyarea(skya, item)

        # Get vector of (run, camcol, field) triplets overlapping this patch
        tic()
        fieldids = query_overlapping_fieldids(iramin, iramax,
                                              idecmin, idecmax)
        itimes.query_fids = toq()

        # Get relevant directories corresponding to each field.
        tic()
        frame_dirs = query_frame_dirs(fieldids)
        photofield_dirs = query_photofield_dirs(fieldids)
        itimes.get_dirs = toq()

        # run inference for this subarea
        results = infer(fieldids,
                        frame_dirs;
                        ra_range=(iramin, iramax),
                        dec_range=(idecmin, idecmax),
                        fpm_dirs=frame_dirs,
                        psfield_dirs=frame_dirs,
                        photoobj_dirs=frame_dirs,
                        photofield_dirs=photofield_dirs,
                        reserve_thread=rundt,
                        thread_fun=rundtree,
                        timing=itimes)
        tic()
        output_results(outdir, iramin, iramax, idecmin, idecmax, results)
        itimes.write_results = toq()

        timing.num_infers = timing.num_infers+1
        add_timing!(timing, itimes)
        rundtree(rundt)
    end
    nputs(dt_nodeid, "out of work")
    tic()
    while rundt[]
        rundtree(rundt)
    end
    finalize(dt)
    timing.wait_done = toq()
end


function load_images(fieldids, frame_dirs, fpm_dirs, psfield_dirs, photofield_dirs)
    images = TiledImage[]
    image_names = String[]
    image_count = 0

    for i in 1:length(fieldids)
        Log.info("reading field $(fieldids[i])")
        run, camcol, field = fieldids[i]
        field_images = SDSSIO.load_field_images(run, camcol, field, frame_dirs[i],
                                             fpm_dir=fpm_dirs[i],
                                             psfield_dir=psfield_dirs[i],
                                             photofield_dir=photofield_dirs[i])
        for b=1:length(field_images)
            image_count += 1
            push!(image_names,
                "$image_count run=$run camcol=$camcol $field=field b=$b")
            tiled_image = TiledImage(field_images[b])
            push!(images, tiled_image)
        end
    end
    gc()

    Log.debug("Image names:")
    Log.debug(string(image_names))

    images
end


"""
Fit the Celeste model to sources in a given ra, dec range,
based on data from specified fields

- ra_range: minimum and maximum RA of sources to consider.
- dec_range: minimum and maximum Dec of sources to consider.
- fieldids: Array of run, camcol, field triplets that the source occurs in.
- frame_dirs: Directories in which to find each field's frame FITS files.

Returns:

- Dictionary of results, keyed by SDSS thing_id.
"""
function infer(fieldids::Vector{Tuple{Int, Int, Int}},
               frame_dirs::Vector;
               objid="",
               fpm_dirs=frame_dirs,
               psfield_dirs=frame_dirs,
               photofield_dirs=frame_dirs,
               photoobj_dirs=frame_dirs,
               ra_range=(-1000., 1000.),
               dec_range=(-1000., 1000.),
               primary_initialization=true,
               reserve_thread=Ref(false),
               thread_fun=phalse,
               timing=InferTiming())

    nprocthreads = nthreads()
    if reserve_thread[]
        nprocthreads = nprocthreads-1
    end
    Log.info("Running with $(nprocthreads) threads")

    # Read all primary objects in these fields.
    tic()
    duplicate_policy = primary_initialization ? :primary : :first
    catalog = SDSSIO.read_photoobj_files(fieldids, photoobj_dirs,
                        duplicate_policy=duplicate_policy)
    timing.read_photoobj = toq()
    Log.info("$(length(catalog)) primary sources")

    reserve_thread[] && thread_fun(reserve_thread)

    # Filter out low-flux objects in the catalog.
    catalog = filter(entry->(maximum(entry.star_fluxes) >= MIN_FLUX), catalog)
    Log.info("$(length(catalog)) primary sources after MIN_FLUX cut")

    # Filter any object not specified, if an objid is specified
    if objid != ""
        Log.info(catalog[1].objid)
        catalog = filter(entry->(entry.objid == objid), catalog)
    end

    # Get indicies of entries in the  RA/Dec range of interest.
    entry_in_range = entry->((ra_range[1] < entry.pos[1] < ra_range[2]) &&
                             (dec_range[1] < entry.pos[2] < dec_range[2]))
    target_sources = find(entry_in_range, catalog)

    nputs(dt_nodeid, string("processing $(length(target_sources)) sources in ",
          "$(ra_range[1]), $(ra_range[2]), $(dec_range[1]), $(dec_range[2])"))

    # If there are no objects of interest, return early.
    if length(target_sources) == 0
        return Dict{Int, Dict}()
    end

    # TODO: make `target_sources` a 1D GlobalArray

    reserve_thread[] && thread_fun(reserve_thread)

    # Read in images for all (run, camcol, field).
    tic()

    # TODO: make `image_map` a 3D GlobalArray
    max_run = maximum([f[1] for f in fieldids])
    max_camcol = maximum([f[2] for f in fieldids])
    max_field = maximum([f[3] for f in fieldids])
    image_map = Array(Int64, max_run, max_camcol, max_field)
    fill!(image_map, 0)

    # TODO: make `images` a 1D GlobalArray
    images = load_images(fieldids, frame_dirs, fpm_dirs, psfield_dirs, photofield_dirs)
    timing.read_img = toq()

    reserve_thread[] && thread_fun(reserve_thread)

    Log.info("finding neighbors")
    tic()
    neighbor_map = Infer.find_neighbors(target_sources, catalog, images)
    Log.info("neighbors found in $(toq()) seconds")

    reserve_thread[] && thread_fun(reserve_thread)

    # iterate over sources
    results = Dict{Int, Dict}()
    results_lock = SpinLock()
    function process_sources()
        tid = threadid()

        if reserve_thread[] && tid == 1
            while reserve_thread[]
                thread_fun(reserve_thread)
                cpu_pause()
            end
        else
            # divide loop iterations among threads
            f, l = divparts(length(target_sources), nprocthreads, tid)
            for ts = f:l
                s = target_sources[ts]
                entry = catalog[s]

#                try
                    nputs(dt_nodeid, "processing source $s: objid = $(entry.objid)")
                    gc()

                    t0 = time()
                    # TODO: subset images to images_local too.
                    vs_opt = Infer.infer_source(images,
                                                catalog[neighbor_map[ts]],
                                                entry)
                    runtime = time() - t0

                    lock(results_lock)
                    results[entry.thing_id] = Dict(
                                 "objid"=>entry.objid,
                                 "ra"=>entry.pos[1],
                                 "dec"=>entry.pos[2],
                                 "vs"=>vs_opt,
                                 "runtime"=>runtime)
                    unlock(results_lock)
#                catch ex
#                    Log.err(ex)
#                end
            end
        end
    end

    tic()
    ccall(:jl_threading_run, Void, (Any,), Core.svec(process_sources))
    timing.opt_srcs = toq()
    timing.num_srcs = length(target_sources)

    results
end


"""
Query the SDSS database for all fields that overlap the given RA, Dec range.
"""
<<<<<<< HEAD
function query_overlapping_fields(ramin, ramax, decmin, decmax)
=======
function query_overlapping_fields2(ramin, ramax, decmin, decmax)
>>>>>>> 6b105c25
    f = FITSIO.FITS(extents_scratch())
    hdu = f[2]::FITSIO.TableHDU

    # read in the entire table.
    all_run = read(hdu, "run")::Vector{Int16}
    all_camcol = read(hdu, "camcol")::Vector{UInt8}
    all_field = read(hdu, "field")::Vector{Int16}
    all_ramin = read(hdu, "ramin")::Vector{Float64}
    all_ramax = read(hdu, "ramax")::Vector{Float64}
    all_decmin = read(hdu, "decmin")::Vector{Float64}
    all_decmax = read(hdu, "decmax")::Vector{Float64}

    close(f)

    # initialize output "table"
    out = Dict{String, Vector}("run"=>Int[],
                                    "camcol"=>Int[],
                                    "field"=>Int[],
                                    "ramin"=>Float64[],
                                    "ramax"=>Float64[],
                                    "decmin"=>Float64[],
                                    "decmax"=>Float64[])

    # The ramin, ramax, etc is a bit unintuitive because we're looking
    # for any overlap.
    for i in eachindex(all_ramin)
        if (all_ramax[i] > ramin && all_ramin[i] < ramax &&
            all_decmax[i] > decmin && all_decmin[i] < decmax)
            push!(out["run"], all_run[i])
            push!(out["camcol"], all_camcol[i])
            push!(out["field"], all_field[i])
            push!(out["ramin"], all_ramin[i])
            push!(out["ramax"], all_ramax[i])
            push!(out["decmin"], all_decmin[i])
            push!(out["decmax"], all_decmax[i])
        end
    end

    return out
end

"""
query_overlapping_fieldids(ramin, ramax, decmin, decmax) -> Vector{Tuple{Int, Int, Int}}

Like `query_overlapping_fields`, but return a Vector of
(run, camcol, field) triplets.
"""
function query_overlapping_fieldids(ramin, ramax, decmin, decmax)
<<<<<<< HEAD
    fields = query_overlapping_fields(ramin, ramax, decmin, decmax)
=======
    fields = query_overlapping_fields2(ramin, ramax, decmin, decmax)
>>>>>>> 6b105c25
    return Tuple{Int, Int, Int}[(fields["run"][i],
                                 fields["camcol"][i],
                                 fields["field"][i])
                                for i in eachindex(fields["run"])]
end

query_frame_dirs(fieldids) =
    [field_scratchdir(x[1], x[2], x[3]) for x in fieldids]
query_photofield_dirs(fieldids) =
    [photofield_scratchdir(x[1], x[2]) for x in fieldids]

"""
called from main entry point for inference for one field
(used for accuracy assessment, infer-box is the primary inference
entry point)
"""
function infer_field(run::Int, camcol::Int, field::Int,
                           outdir::AbstractString; objid="")
    # ensure that files are staged and set up paths.
    stage_field(run, camcol, field)
    field_dirs = [field_scratchdir(run, camcol, field)]
    photofield_dirs = [photofield_scratchdir(run, camcol)]

    results = infer([(run, camcol, field)], field_dirs;
                    objid=objid,
                    fpm_dirs=field_dirs,
                    psfield_dirs=field_dirs,
                    photoobj_dirs=field_dirs,
                    photofield_dirs=photofield_dirs,
                    primary_initialization=false)

    fname = if objid == ""
        @sprintf "%s/celeste-%06d-%d-%04d.jld" outdir run camcol field
    else
        @sprintf "%s/celeste-objid-%s.jld" outdir objid
    end
    JLD.save(fname, "results", results)
    Log.debug("infer_field finished successfully")
end


"""
Save provided results to a JLD file.
"""
function save_results(outdir, ramin, ramax, decmin, decmax, results)
    fname = @sprintf("%s/celeste-%.4f-%.4f-%.4f-%.4f.jld",
                     outdir, ramin, ramax, decmin, decmax)
    JLD.save(fname, "results", results)
end



"""
NERSC-specific infer function, called from main entry point.
"""
function infer_box(ramin, ramax, decmin, decmax, outdir)
    # Base.@time hack for distributed environment
    gc_stats = ()
    gc_diff_stats = ()
    elapsed_time = 0.0
    gc_stats = Base.gc_num()
    elapsed_time = time_ns()

    times = InferTiming()
    if dt_nnodes > 1
        divide_and_infer((ramin, ramax),
                         (decmin, decmax),
                         timing=times,
                         outdir=outdir)
    else
        # Get vector of (run, camcol, field) triplets overlapping this patch
        tic()
        fieldids = query_overlapping_fieldids(ramin, ramax,
                                              decmin, decmax)
        times.query_fids = toq()

        # Get relevant directories corresponding to each field.
        tic()
        frame_dirs = query_frame_dirs(fieldids)
        photofield_dirs = query_photofield_dirs(fieldids)
        times.get_dirs = toq()

        results = infer(fieldids,
                        frame_dirs;
                        ra_range=(ramin, ramax),
                        dec_range=(decmin, decmax),
                        fpm_dirs=frame_dirs,
                        psfield_dirs=frame_dirs,
                        photoobj_dirs=frame_dirs,
                        photofield_dirs=photofield_dirs,
                        timing=times)

        tic()
        save_results(outdir, ramin, ramax, decmin, decmax, results)
        times.write_results = toq()
    end

    # Base.@time hack for distributed environment
    elapsed_time = time_ns() - elapsed_time
    gc_diff_stats = Base.GC_Diff(Base.gc_num(), gc_stats)
    time_puts(elapsed_time, gc_diff_stats.allocd, gc_diff_stats.total_time,
              Base.gc_alloc_count(gc_diff_stats))

    times.num_srcs = max(1, times.num_srcs)
    nputs(dt_nodeid, "timing: query_fids=$(times.query_fids)")
    nputs(dt_nodeid, "timing: get_dirs=$(times.get_dirs)")
    nputs(dt_nodeid, "timing: num_infers=$(times.num_infers)")
    nputs(dt_nodeid, "timing: read_photoobj=$(times.read_photoobj)")
    nputs(dt_nodeid, "timing: read_img=$(times.read_img)")
    nputs(dt_nodeid, "timing: init_mp=$(times.init_mp)")
    nputs(dt_nodeid, "timing: fit_psf=$(times.fit_psf)")
    nputs(dt_nodeid, "timing: opt_srcs=$(times.opt_srcs)")
    nputs(dt_nodeid, "timing: num_srcs=$(times.num_srcs)")
    nputs(dt_nodeid, "timing: average opt_srcs=$(times.opt_srcs/times.num_srcs)")
    nputs(dt_nodeid, "timing: write_results=$(times.write_results)")
    nputs(dt_nodeid, "timing: wait_done=$(times.wait_done)")
end
<|MERGE_RESOLUTION|>--- conflicted
+++ resolved
@@ -447,11 +447,7 @@
 """
 Query the SDSS database for all fields that overlap the given RA, Dec range.
 """
-<<<<<<< HEAD
-function query_overlapping_fields(ramin, ramax, decmin, decmax)
-=======
-function query_overlapping_fields2(ramin, ramax, decmin, decmax)
->>>>>>> 6b105c25
+function do_query_overlapping_fields(ramin, ramax, decmin, decmax)
     f = FITSIO.FITS(extents_scratch())
     hdu = f[2]::FITSIO.TableHDU
 
@@ -500,11 +496,7 @@
 (run, camcol, field) triplets.
 """
 function query_overlapping_fieldids(ramin, ramax, decmin, decmax)
-<<<<<<< HEAD
-    fields = query_overlapping_fields(ramin, ramax, decmin, decmax)
-=======
-    fields = query_overlapping_fields2(ramin, ramax, decmin, decmax)
->>>>>>> 6b105c25
+    fields = do_query_overlapping_fields(ramin, ramax, decmin, decmax)
     return Tuple{Int, Int, Int}[(fields["run"][i],
                                  fields["camcol"][i],
                                  fields["field"][i])
