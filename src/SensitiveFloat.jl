
#using CelesteTypes.getids
#using CelesteTypes.HessianEntry

export multiply_sfs!, add_scaled_sfs!, combine_sfs!, add_sources_sf!

@doc """
A function value and its derivative with respect to its arguments.

Attributes:
  v:  The value
  d:  The derivative with respect to each variable in
      P-dimensional VariationalParams for each of S celestial objects
      in a local_P x local_S matrix.
  h:  The second derivative with respect to each variational parameter,
      in the same format as d.  This is used for the full Hessian
      with respect to all the sources.
  hs: An array of per-source Hessians.  This will generally be reserved
      for the Hessian of brightness values that depend only on one source.
""" ->
type SensitiveFloat{ParamType <: CelesteTypes.ParamSet, NumType <: Number}
    v::NumType
    d::Matrix{NumType} # local_P x local_S
    # h is ordered so that p changes fastest.  For example, the indices
    # of a column of h correspond to the indices of d's stacked columns.
    h::Matrix{NumType} # (local_P * local_S) x (local_P * local_S)
    ids::ParamType
end


#########################################################

@doc """
Set a SensitiveFloat's hessian term, maintaining symmetry.
""" ->
function set_hess!{ParamType <: CelesteTypes.ParamSet, NumType <: Number}(
    sf::SensitiveFloat{ParamType, NumType},
    i::Int64, j::Int64, v::NumType)
  i != j ?
    sf.h[i, j] = sf.h[j, i] = v:
    sf.h[i, j] = v
end

function zero_sensitive_float{ParamType <: CelesteTypes.ParamSet}(
  ::Type{ParamType}, NumType::DataType, local_S::Int64)
    local_P = length(ParamType)
    d = zeros(NumType, local_P, local_S)
    h = zeros(NumType, local_P * local_S, local_P * local_S)
    SensitiveFloat{ParamType, NumType}(
      zero(NumType), d, h, getids(ParamType))
end

function zero_sensitive_float{ParamType <: CelesteTypes.ParamSet}(
  ::Type{ParamType}, NumType::DataType)
    # Default to a single source.
    zero_sensitive_float(ParamType, NumType, 1)
end

function clear!{ParamType <: CelesteTypes.ParamSet, NumType <: Number}(
  sp::SensitiveFloat{ParamType, NumType})
    sp.v = zero(NumType)
    fill!(sp.d, zero(NumType))
    fill!(sp.h, zero(NumType))
end

# If no type is specified, default to using Float64.
function zero_sensitive_float{ParamType <: CelesteTypes.ParamSet}(
  param_arg::Type{ParamType}, local_S::Int64)
    zero_sensitive_float(param_arg, Float64, local_S)
end

function zero_sensitive_float{ParamType <: CelesteTypes.ParamSet}(
  param_arg::Type{ParamType})
    zero_sensitive_float(param_arg, Float64, 1)
end

function +(sf1::SensitiveFloat, sf2::SensitiveFloat)
  S = size(sf1.d)[2]

  # Simply asserting equality of the ids doesn't work for some reason.
  @assert typeof(sf1.ids) == typeof(sf2.ids)
  @assert length(sf1.ids) == length(sf2.ids)
  [ @assert size(sf1.h[s]) == size(sf2.h[s]) for s=1:S ]

  @assert size(sf1.d) == size(sf2.d)

  sf3 = deepcopy(sf1)
  sf3.v = sf1.v + sf2.v
  sf3.d = sf1.d + sf2.d
  sf3.h = sf1.h + sf2.h

  sf3
end


# @doc """
# Updates sf1 in place with sf1 * sf2.
#
# ids1 and ids2 are the ids for which sf1 and sf2 have nonzero derivatives,
# respectively.
# """ ->
# function multiply_sf!{ParamType <: CelesteTypes.ParamSet, NumType <: Number}(
#     sf1::SensitiveFloat{ParamType, NumType},
#     sf2::SensitiveFloat{ParamType, NumType};
#     ids1::Array{Int64}=collect(1:length(sf1.ids)),
#     ids2::Array{Int64}=collect(1:length(sf2.ids)),
#     calculate_hessian::Bool=true)
#
#   S = size(sf1.d)[2]
#   @assert S == 1 # For now this is only for the brightness calculations.
#   # TODO: replace this with combine_sfs!.
#
#   # You have to do this in the right order to not overwrite needed terms.
#
#   if calculate_hessian
#     p1, p2 = size(sf1.h)
#     # Second derivate terms involving second derivates.
#     for ind1 = 1:p1, ind2 = 1:ind1
#       sf1.h[ind1, ind2] =
#         sf1.v * sf2.h[ind1, ind2] + sf2.v * sf1.h[ind1, ind2] +
#         sf1.d[ind1] * sf2.d[ind2] + sf2.d[ind1] * sf1.d[ind2]
#       sf1.h[ind2, ind1] = sf1.h[ind1, ind2]
#     end
#   end
#   sf1.d[:, :] = sf2.v * sf1.d + sf1.v * sf2.d
#
#   sf1.v = sf1.v * sf2.v
# end


@doc """
Factor out the hessian part of combine_sfs! to help the compiler.

TODO: I think this is a red herring and this can be put back in
""" ->
function combine_sfs_hessian!{ParamType <: CelesteTypes.ParamSet, NumType <: Number}(
    sf1::SensitiveFloat{ParamType, NumType},
    sf2::SensitiveFloat{ParamType, NumType},
    sf_result::SensitiveFloat{ParamType, NumType},
    g_d::Vector{NumType}, g_h::Matrix{NumType})

  const use_blas = false

  if use_blas
    # Chain rule for second derivatives.
    # BLAS for
    # sf_result.h[:, :] = g_d[1] * sf1.h + g_d[2] * sf2.h
    BLAS.blascopy!(prod(size(sf_result.h)), sf1.h, 1, sf_result.h, 1);
    BLAS.scal!(prod(size(sf_result.h)), g_d[1], sf_result.h, 1);
    BLAS.axpy!(g_d[2], sf2.h, sf_result.h)

    # BLAS for
    # sf_result.h[:, :] +=
    #   g_h[1, 1] * sf1.d[:] * sf1.d[:]' +
    #   g_h[2, 2] * sf2.d[:] * sf2.d[:]' +
    #   g_h[1, 2] * (sf1.d[:] * sf2.d[:]' + sf2.d[:] * sf1.d[:]')
    sf1d = sf1.d[:];
    sf2d = sf2.d[:];
    BLAS.ger!(g_h[1, 1], sf1d, sf1d, sf_result.h);
    BLAS.ger!(g_h[2, 2], sf2d, sf2d, sf_result.h);
    BLAS.ger!(g_h[1, 2], sf1d, sf2d, sf_result.h);
    BLAS.ger!(g_h[1, 2], sf2d, sf1d, sf_result.h);
  else
    p1, p2 = size(sf_result.h)
<<<<<<< HEAD
    for ind1 = 1:p1, ind2 = 1:ind1
      # TODO: time consuming **************
      sf_result.h[ind1, ind2] =
        g_d[1] * sf1.h[ind1, ind2] + g_d[2] * sf2.h[ind1, ind2] +
        g_h[1, 1] * sf1.d[ind1] * sf1.d[ind2] +
        g_h[2, 2] * sf2.d[ind1] * sf2.d[ind2] +
        g_h[1, 2] * (sf1.d[ind1] * sf2.d[ind2] + sf2.d[ind1] * sf1.d[ind2])
      sf_result.h[ind2, ind1] = sf_result.h[ind1, ind2]
=======
    for ind2 = 1:p2
      sf11_factor = g_h[1, 1] * sf1.d[ind2] + g_h[1, 2] * sf2.d[ind2]
      sf21_factor = g_h[1, 2] * sf1.d[ind2] + g_h[2, 2] * sf2.d[ind2]

      @inbounds for ind1 = 1:p1
        sf_result.h[ind1, ind2] = 
          g_d[1] * sf1.h[ind1, ind2] +
          g_d[2] * sf2.h[ind1, ind2] +
          sf11_factor * sf1.d[ind1] +
          sf21_factor * sf2.d[ind1]
      end
>>>>>>> e53a4b1b
    end
  end
end


@doc """
Updates sf_result in place with g(sf1, sf2), where
g_d = (g_1, g_2) is the gradient of g and
g_h = (g_11, g_12; g_12, g_22) is the hessian of g,
each evaluated at (sf1, sf2).

The result is stored in sf_result.  The order is done in such a way that
it can overwrite sf1 or sf2 and still be accurate.
""" ->
function combine_sfs!{ParamType <: CelesteTypes.ParamSet, NumType <: Number}(
    sf1::SensitiveFloat{ParamType, NumType},
    sf2::SensitiveFloat{ParamType, NumType},
    sf_result::SensitiveFloat{ParamType, NumType},
    v::NumType, g_d::Vector{NumType}, g_h::Matrix{NumType};
    calculate_hessian::Bool=true)

  # TODO: time consuming **************

  # TODO: this line is allocating a lot of memory and I don't know why.
  # Commenting this line out attributes the same allocation to the next line.
  # Is memory being allocated lazily or misattributed?
  @assert g_h[1, 2] == g_h[2, 1]

  # You have to do this in the right order to not overwrite needed terms.
  if calculate_hessian
    combine_sfs_hessian!(sf1, sf2, sf_result, g_d, g_h);
  end

  # BLAS for
  # sf_result.d = g_d[1] * sf1.d + g_d[2] * sf2.d
  # BLAS.blascopy!(prod(size(sf_result.d)), sf1.d, 1, sf_result.d, 1);
  # BLAS.scal!(prod(size(sf_result.d)), g_d[1], sf_result.d, 1);
  # BLAS.axpy!(g_d[2], sf2.d, sf_result.d);
  for ind in eachindex(sf_result.d)
    sf_result.d[ind] = g_d[1] * sf1.d[ind] + g_d[2] * sf2.d[ind]
  end

  sf_result.v = v
end


@doc """
Updates sf1 in place with g(sf1, sf2), where
g_d = (g_1, g_2) is the gradient of g and
g_h = (g_11, g_12; g_12, g_22) is the hessian of g,
each evaluated at (sf1, sf2).

The result is stored in sf1.
""" ->
function combine_sfs!{ParamType <: CelesteTypes.ParamSet, NumType <: Number}(
    sf1::SensitiveFloat{ParamType, NumType},
    sf2::SensitiveFloat{ParamType, NumType},
    v::NumType, g_d::Vector{NumType}, g_h::Matrix{NumType};
    calculate_hessian::Bool=true)

  combine_sfs!(sf1, sf2, sf1, v, g_d, g_h, calculate_hessian=calculate_hessian)
end

# Decalare outside to avoid allocating memory.
const multiply_sfs_hess = Float64[0 1; 1 0]

@doc """
TODO: don't ignore the ids arguments and test.
""" ->
function multiply_sfs!{ParamType <: CelesteTypes.ParamSet, NumType <: Number}(
    sf1::SensitiveFloat{ParamType, NumType},
    sf2::SensitiveFloat{ParamType, NumType};
    ids1::Vector{Int64}=collect(1:length(ParamType)),
    ids2::Vector{Int64}=collect(1:length(ParamType)),
    calculate_hessian::Bool=true)

  v = sf1.v * sf2.v
  g_d = NumType[sf2.v, sf1.v]
  #const g_h = NumType[0 1; 1 0]

  combine_sfs!(sf1, sf2, v, g_d, multiply_sfs_hess, calculate_hessian=calculate_hessian)
end


@doc """
Update sf1 in place with (sf1 + scale * sf2).
""" ->
function add_scaled_sfs!{ParamType <: CelesteTypes.ParamSet, NumType <: Number}(
    sf1::SensitiveFloat{ParamType, NumType},
    sf2::SensitiveFloat{ParamType, NumType};
    scale::Float64=1.0, calculate_hessian::Bool=true)

  sf1.v = sf1.v + scale * sf2.v

  for i in eachindex(sf1.d)
    sf1.d[i] = sf1.d[i] + scale * sf2.d[i]
  end

  if calculate_hessian
    const use_blas = false

    if use_blas
      # BLAS for
      #sf1.h = sf1.h + scale * sf2.h
      BLAS.axpy!(scale, sf2.h, sf1.h)
    else
      p1, p2 = size(sf1.h)
      for ind1=1:p1, ind2=1:ind1
        sf1.h[ind1, ind2] += scale * sf2.h[ind1, ind2]
        sf1.h[ind2, ind1] += sf1.h[ind1, ind2]
      end
    end
  end
end


@doc """
Adds sf2_s to sf1, where sf1 is sensitive to multiple sources and sf2_s is only
sensitive to source s.
""" ->
function add_sources_sf!{ParamType <: CelesteTypes.ParamSet, NumType <: Number}(
    sf_all::SensitiveFloat{ParamType, NumType},
    sf_s::SensitiveFloat{ParamType, NumType},
    s::Int64; calculate_hessian::Bool=true)

  # TODO: This line, too, allocates a lot of memory.  Why?
  sf_all.v = sf_all.v + sf_s.v

  # TODO: time consuming **************
  P = length(ParamType)
  for s_ind1 in 1:P
    s_all_ind1 = P * (s - 1) + s_ind1
    sf_all.d[s_all_ind1] = sf_all.d[s_all_ind1] + sf_s.d[s_ind1]
    if calculate_hessian
      for s_ind2 in 1:P
        s_all_ind2 = P * (s - 1) + s_ind2
        sf_all.h[s_all_ind1, s_all_ind2] =
          sf_all.h[s_all_ind1, s_all_ind2] + sf_s.h[s_ind1, s_ind2]
      end
    end
  end
end<|MERGE_RESOLUTION|>--- conflicted
+++ resolved
@@ -162,28 +162,18 @@
     BLAS.ger!(g_h[1, 2], sf2d, sf1d, sf_result.h);
   else
     p1, p2 = size(sf_result.h)
-<<<<<<< HEAD
-    for ind1 = 1:p1, ind2 = 1:ind1
-      # TODO: time consuming **************
-      sf_result.h[ind1, ind2] =
-        g_d[1] * sf1.h[ind1, ind2] + g_d[2] * sf2.h[ind1, ind2] +
-        g_h[1, 1] * sf1.d[ind1] * sf1.d[ind2] +
-        g_h[2, 2] * sf2.d[ind1] * sf2.d[ind2] +
-        g_h[1, 2] * (sf1.d[ind1] * sf2.d[ind2] + sf2.d[ind1] * sf1.d[ind2])
-      sf_result.h[ind2, ind1] = sf_result.h[ind1, ind2]
-=======
     for ind2 = 1:p2
       sf11_factor = g_h[1, 1] * sf1.d[ind2] + g_h[1, 2] * sf2.d[ind2]
       sf21_factor = g_h[1, 2] * sf1.d[ind2] + g_h[2, 2] * sf2.d[ind2]
 
-      @inbounds for ind1 = 1:p1
-        sf_result.h[ind1, ind2] = 
+      @inbounds for ind1 = 1:ind2
+        sf_result.h[ind1, ind2] =
           g_d[1] * sf1.h[ind1, ind2] +
           g_d[2] * sf2.h[ind1, ind2] +
           sf11_factor * sf1.d[ind1] +
           sf21_factor * sf2.d[ind1]
+        sf_result.h[ind2, ind1] = sf_result.h[ind1, ind2]
       end
->>>>>>> e53a4b1b
     end
   end
 end
